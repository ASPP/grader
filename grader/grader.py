#!/usr/bin/env python3
import collections
<<<<<<< HEAD
=======
import textwrap
import pprint
import itertools
import functools
import logging
import tempfile
>>>>>>> c5b9a908
import contextlib
import io
import itertools
import keyword
import logging
import math
import numbers
import operator
import os
import pprint
import random
import re
import sys
import tempfile
import textwrap
import token
import tokenize
import traceback

<<<<<<< HEAD
import cmd_completer
import vector
from applications import (
    fill_fields_to_col_name_section,
    parse_applications_csv_file,
    Applications,
)
from flags import flags as FLAGS
from util import (
    list_of_equivs,
    list_of_float,
    open_no_newlines,
    our_configfile,
    printf,
    printff,
    section_name,
    IDENTITIES,
)
=======
from . import cmd_completer
from .flags import flags as FLAGS
from . import vector
from . import configfile
>>>>>>> c5b9a908


@contextlib.contextmanager
def Umask(umask):
    old = os.umask(umask)
    try:
        yield
    finally:
        os.umask(old)

def ellipsize(s, width):
    return s if len(s) <= width else s[:width-1] + '…'

COLOR = {
    'default': '\x1b[0m',
    'grey'   : '\x1b[1;30m',
    'red'    : '\x1b[1;31m',
    'green'  : '\x1b[1;32m',
    'yellow' : '\x1b[1;33m',
    'blue'   : '\x1b[1;34m',
    'violet' : '\x1b[1;35m',
    'cyan'   : '\x1b[1;36m',
    'bold'   : '\x1b[1m',
    }

ALMOST_DUMP_FMT = '''\
gender: {p.gender}
institute: {p.institute}
group: {p.group}
affiliation: {p.affiliation}
position: {p.position}{position_other}
appl.prev.: {p.applied} {p.napplied}
programming: {p.programming}{programming_description} [{programming_score}]
python: {p.python} [{python_score}]
open source: {p.open_source}{open_source_description} [{open_source_score}]
vcs: {p.vcs}
'''

DUMP_FMT = '''\
name: %(bold)s{p.name} {p.lastname} {labels}<{p.email}>%(default)s
born: %(bold)s{p.nationality} {p.born}%(default)s
''' % COLOR + ALMOST_DUMP_FMT + '''\
cv: {cv}
motivation: {motivation} [{motivation_scores}]
rank: {p.rank} {p.score} {p.highlander}
{labels_newline}''' % COLOR

AFFILIATION_FMT = '''\
name: %(yellow)s{p.name} {p.lastname} {labels}<{p.email}>%(default)s
institute: %(bold)s{p.institute}%(default)s
group: %(bold)s{p.group}%(default)s
rank: {p.rank} {p.score} {p.highlander}
''' % COLOR

MOTIVATION_DUMP_FMT = '''\
cv: {cv}
appl.prev.: {p.applied} {p.napplied}
position: {p.position}{position_other}
programming: {p.programming}{programming_description} [{programming_score}]
python: {p.python} [{python_score}]
open source: {p.open_source}{open_source_description} [{open_source_score}]
vcs: {p.vcs}
motivation: %(bold)s{motivation}%(default)s\
{labels_newline}''' % COLOR

CV_DUMP_FMT = ALMOST_DUMP_FMT + '''\
motivation: {motivation}
cv: %(bold)s{cv}%(default)s
''' % COLOR

DUMP_FMTS = dict(short=DUMP_FMT,
                 long=DUMP_FMT,
                 group=AFFILIATION_FMT,
                 motivation=MOTIVATION_DUMP_FMT,
                 cv=CV_DUMP_FMT)

_RANK_FMT_LONG = ('{: 4} {p.rank: 4} {labels:{labels_width}} {p.score:6.3f}'
                 ' {p.fullname:{fullname_width}} {email:{email_width}}'
                 ' {institute:{institute_width}} / {group:{group_width}}')
_RANK_FMT_SHORT = ('{: 4} {p.rank: 4} {labels:{labels_width}} {p.score:6.3f}'
                 ' {p.fullname:{fullname_width}} {email:{email_width}}')
_RANK_FMT_DETAILED = ('{: 4} {p.rank: 4} {labels:{labels_width}} {p.score:6.3f}'
                 ' [{motivation_scores}] [appl: {p.applied} {p.napplied}]'
                 ' [prog: {programming_score}] [python: {python_score}]'
                 ' [os: {open_source_score}]'
                 ' {p.fullname:{fullname_width}} {email:{email_width}}')
_RANK_FMT_COUNTRY = ('{: 4} {p.rank: 4} {labels:{labels_width}} {p.score:6.3f}'
                 ' {p.fullname:{fullname_width}}'
                 ' {nationality:{nationality_width}} {affiliation:{affiliation_width}}'
                 ' {institute:{institute_width}} / {group:{group_width}}')
RANK_FORMATS = {'short': _RANK_FMT_SHORT,
                'long': _RANK_FMT_LONG,
                'detailed': _RANK_FMT_DETAILED,
                'country': _RANK_FMT_COUNTRY,
                }

SCORE_RANGE = (-1, 0, 1)

DEFAULT_ACCEPT_COUNT = 30

COUNTRY_WIDTH = 10

NOT_AVAILABLE_LABEL = 'NOT AVAILABLE'


class Grader(cmd_completer.Cmd_Completer):
    prompt = COLOR['green']+'grader'+COLOR['yellow']+'>'+COLOR['default']+' '
    set_completions = cmd_completer.Cmd_Completer.set_completions
    HISTFILE = '~/.grader_history'

    def __init__(self, identity, config, applications):
        super().__init__(histfile=self.HISTFILE)

        self.identity = identity
        self.config = config
        self._init_applications(applications)
        self.modified = False
        self.ranking_done = False

    def _init_applications(self, application_filenames):
        section = self.config['application_lists']
        if application_filenames:
            section.clear()
            for i, filename in zip('abcdefghijkl', application_filenames):
                section[i] = filename
        else:
            application_filenames = list(section.values())

        fields_to_col_names_section = self.config['fields']
        if len(list(fields_to_col_names_section.keys())) == 0:
            fill_fields_to_col_name_section(fields_to_col_names_section)

        # Load applications for current edition.
        with open_no_newlines(application_filenames[0]) as f:
            applicants = parse_applications_csv_file(
                f, fields_to_col_names_section)
        self.applications = Applications(applicants, self.config)

        # Load applications for previous editions.
        self.applications_old = {}
        for filename in application_filenames:
            if filename == 'applications.csv':
                continue

            path = filename.split('/')[0]
            config_path = os.path.join(path, 'grader.conf')
            app = Applications.from_paths(
                config_path=config_path,
                csv_path=filename,
                fields_to_col_names_section=fields_to_col_names_section,
            )
            self.applications_old[path] = app

        for applicant in self.applications:
            self._set_applied(applicant)

    def _set_applied(self, person):
        "Return the number of times a person applied"
        try:
            declared = int(person.applied[0] not in 'nN')
        except AttributeError:
            # this is the first instance of the school and we did not
            # ask about previous participation
            person.applied = 'N'
            person.napplied = 0
            return
        found = 0
        for app_old in self.applications_old.values():
            found += (person.fullname in app_old.applicants.fullname or
                      person.email in app_old.applicants.email)
        if found and not declared:
            printf('warning: person found in list says not applied prev.: {}',
                   person.fullname)
        if declared and not found:
            printf('warning: person applied prev. not found on lists: {}',
                   person.fullname)
        person.napplied = max(declared, found)

    def _applied_range(self):
        s = set(p.napplied for p in self.applications)
        return sorted(s)

    @property
    def formula(self):
        try:
            return self.config['formula']['formula']
        except KeyError:
            return None
    @formula.setter
    def formula(self, value):
        # check syntax
        compile(value, '--formula--', 'eval')
        self.config['formula']['formula'] = value
        # invalidate rankings
        self.ranking_done = False

    @property
    def location(self):
        try:
            return self.config['formula']['location']
        except KeyError:
            return None
    @location.setter
    def location(self, value):
        self.config['formula']['location'] = value
        # invalidate rankings
        self.ranking_done = False

    @property
    def accept_count(self):
        return int(self.config['formula'].create('accept_count',
                                                 lambda:DEFAULT_ACCEPT_COUNT))
    @accept_count.setter
    def accept_count(self, value):
        self.config['formula']['accept_count'] = value

    @property
    def programming_rating(self):
        return self.config['programming_rating']
    @property
    def open_source_rating(self):
        return self.config['open_source_rating']
    @property
    def python_rating(self):
        return self.config['python_rating']

    def _complete_name(self, prefix):
        """Return a list of dictionaries {name -> [last-name+]}

        Name or last-name must start with prefix.
        """
        completions = collections.defaultdict(set)
        for p in self.applications:
            if p.name.startswith(prefix) or p.lastname.startswith(prefix):
                completions[p.name].add(p.lastname)
        return completions

    identity_options = cmd_completer.PagedArgumentParser('identity')\
        .add_argument('identity', type=int, choices=IDENTITIES,
                      help='become this identity')

    def do_identity(self, args):
        "Switch identity"
        opts = self.identity_options.parse_args(args.split())
        self.identity = opts.identity

    exception_options = cmd_completer.PagedArgumentParser('exception')\
        .add_argument('exception',
                      help='the exception type to be raised')

    def do_exception(self, args):
        "Fake command to test exception capturing"
        opts = self.exception_options.parse_args(args.split())
        raise getattr(__builtins__, opts.exception[0])

    dump_options = cmd_completer.PagedArgumentParser('dump')\
        .add_argument('-d', '--detailed', action='store_const',
                      dest='format', const='long', default='short',
                      help='do not truncate free texts')\
        .add_argument('-f', '--format',
                      dest='format', choices=DUMP_FMTS.keys(),
                      help='use this format')\
        .add_argument('-s', '--sorted', action='store_true',
                      help='print applications sorted by rank')\
        .add_argument('-L', '--highlanders', action='store_const',
                      const=True, default=False,
                      help='print applications only for highlanders')\
        .add_argument('-l', '--label', type=str, nargs='+', default=(),
                      help='print applications only for people with label')\
        .add_argument('-a', '--attribute', type=str, nargs=2, metavar=('ATTRNAME', 'ATTRVALUE'),
                      help='print applications only for people with matching attributes'
                      ', e.g. -a napplied 3. Call "-a list list" to get a list of attributes.')\
        .add_argument('persons', nargs='*',
                      help='name fragments of people to display')

    def do_dump(self, args):
        "Print information about applications"
        opts = self.dump_options.parse_args(args.split())
        persons = tuple(self.applications.filter(label=opts.label))
        if opts.highlanders:
            persons = (p for p in persons if p.highlander)
        if opts.persons:
            persons = (p for p in persons
                       if all(arg in p.fullname for arg in opts.persons))
        if opts.sorted:
            persons = self._ranked(persons)
        if opts.attribute:
            attributes = persons[0]._fields
            if opts.attribute == ['list', 'list']:
                print('List of attributes:', attributes)
                persons = ()
            # we need to consume all persons to see the final list of all attributes,
            # because persons[0] may not have all of them. e.g. napplied...
            # maybe not worth just to display an error message...
            #elif opts.attribute[0] not in attributes:
            #    print('Attribute', opts.attribute[0], 'not known!')
            #    persons = ()
            else:
                persons = (p for p in persons if str(getattr(p, opts.attribute[0])) == opts.attribute[1])

        self._dump(persons, format=opts.format)

    do_dump.completions = _complete_name

    def _dump(self, persons, format='short'):
        for p in persons:
            self._dumpone(p, format=format)

    def _dumpone(self, p, format='short'):
        position_other = \
            (' ({})'.format(p.position_other) if p.position=='Other' else '')
        if format == 'short':
            pd = p.programming_description.replace('\n', ' ')[:72]
            osd = p.open_source_description.replace('\n', ' ')[:72]
            cv = p.cv.replace('\n', ' ')[:72]
            motivation = p.motivation.replace('\n', ' ')[:72]
        else:
            pd = wrap_paragraphs(p.programming_description, 'programming: ') + '\n'
            osd = wrap_paragraphs(p.open_source_description, 'open source: ') + '\n'
            cv = wrap_paragraphs(p.cv, 'cv: ') + '\n'
            motivation = wrap_paragraphs(p.motivation, 'motivation: ') + '\n'
        programming_description = ('\n             {}'.format(pd)
                                   if p.programming_description else '')
        open_source_description = ('\n             {}'.format(osd)
                                   if p.open_source_description else '')
        labels = self.applications.get_labels(p.fullname)
        if labels:
            labels = '[{}] '.format(labels)
        printf(DUMP_FMTS[format],
               p=p,
               position_other=position_other,
               programming_description=programming_description,
               open_source_description=open_source_description,
               programming_score=\
                   get_rating('programming', self.programming_rating,
                              p.programming, '-'),
               open_source_score=\
                   get_rating('open_source', self.open_source_rating,
                              p.open_source, '-'),
               python_score=\
                   get_rating('python', self.python_rating, p.python, '-'),
               cv=cv,
               motivation=motivation,
               motivation_scores=self._gradings(p, 'motivation'),
               labels=labels,
               labels_newline=labels + '\n' if labels else '',
               )

    grep_options = cmd_completer.PagedArgumentParser('grep')\
        .add_argument('-n', '--fullname', dest='what', action='store_const',
                      const=operator.attrgetter('fullname'), default=str,
                      help='grep institutes')\
        .add_argument('--affiliation', dest='what', action='store_const',
                      const=operator.attrgetter('affiliation'), default=str,
                      help='grep affiliation')\
        .add_argument('--nationality', dest='what', action='store_const',
                      const=operator.attrgetter('nationality'), default=str,
                      help='grep nationality')\
        .add_argument('--institute', dest='what', action='store_const',
                      const=operator.attrgetter('institute'),
                      help='grep institutes')\
        .add_argument('-g', '--group', dest='what', action='store_const',
                      const=operator.attrgetter('group'),
                      help='grep groups')\
        .add_argument('-l', '--long', dest='format',
                      action='store_const', const='long', default='short',
                      help='provide full listing')\
        .add_argument('pattern',
                      help='pattern to look for')

    def do_grep(self, args):
        "Look for string in applications"
        opts = self.grep_options.parse_args(args.split())
        which = (p for p in self.applications
                 if re.search(opts.pattern, opts.what(p)))
        self._dump(which, format=opts.format)

    grade_options = cmd_completer.PagedArgumentParser('grade')\
        .add_argument('what', choices=['motivation', 'cv', 'formula', 'location'],
                      help='what to grade | set formula | set location')\
        .add_argument('-g', '--graded', type=int,
                      nargs='?', const=all, metavar='SCORE',
                      help='grade already graded too, optionally with specified score')\
        .add_argument('-l', '--label', nargs='+', default=(),
                      help='show only people with all of those labels')\
        .add_argument('-d', '--disagreement', type=int,
                      nargs='?', const=all, metavar='WHO',
                      help='grade people who have a >1 pt difference')\
        .add_argument('person', nargs='*')

    @set_completions('formula',
                     motivation=_complete_name)
    def do_grade(self, arg):
        """Assign points to motivation statements or set formula/location

        Formula is set with:
          grade formula ...
        where ... is a python expression using the following variables:
          born: int,
          gender: 'M' or 'F',
          female: 0 or 1,
          nationality: str,
          affiliation: str,
          motivation: float,
          programming: float,
          open_source: float,
          applied: 0 or 1 or 2 or ...,
          python: float,
          labels: list of str.

        Location is set with:
           set location
        """
        if self.identity is None:
            raise ValueError('cannot do grading because identity was not set (use -i param or identity verb)')

        opts = self.grade_options.parse_args(arg.split())
        if opts.graded is not None and opts.person:
            raise ValueError('cannot use --graded option with explicit name')

        if opts.what == 'formula':
            if opts.person:
                self.formula = ' '.join(opts.person)
                self.modified = True
            minsc, maxsc, contr = find_min_max(self.formula, self.location,
                                               self.programming_rating,
                                               self.open_source_rating,
                                               self.python_rating,
                                               self._applied_range())


            printf('formula = {}', self.formula)
            printf('score ∈ [{:6.3f},{:6.3f}]', minsc, maxsc)
            printf('applied ∈ {}', self._applied_range())
            print('contributions:')
            # print single contributions
            field_width = max(len(item[0].strip()) for item in contr.items())
            items = sorted(contr.items(), key=operator.itemgetter(1), reverse=True)
            for item in items:
                printf('{:{w}} : {:4.1f}%', item[0].strip(), item[1], w=field_width)
            return
        elif opts.what == 'location':
            if opts.person:
                self.location = ' '.join(opts.person)
                self.modified = True
            printf('location = {}', self.location)
            return

        printff('Doing grading for identity {}', self.identity)
        printff('Press ^C or ^D to stop')
        fullname = ' '.join(opts.person)

        if opts.label:
            applications = self.applications.filter(label=opts.label)
        else:
            applications = self.applications.to_list()

        if opts.graded is not None:
            todo = [p for p in applications
                    if opts.graded is all or self._get_grading(p, opts.what) == opts.graded]
            total = len(todo)
        else:
            todo = [p for p in applications
                    if self._get_grading(p, opts.what) is None]
            total = len(self.applications)

        if fullname:
            todo = [p for p in todo if p.fullname == fullname]
            total = len(todo)

        if opts.disagreement is not None:
            if opts.disagreement is all:
                todo = [p for p in todo
                        if (max(self._gradings(p, opts.what), default=0) -
                            min(self._gradings(p, opts.what), default=0) > 1)]
            else:
                todo = [p for p in todo
                        if (self._get_grading(p, opts.what) is not None and
                            self._get_grading(p, opts.what, opts.disagreement) is not None and
                            abs(self._get_grading(p, opts.what) -
                                self._get_grading(p, opts.what, opts.disagreement)) > 1)]
            total = len(todo)

        done_already = total - len(todo)

        random.shuffle(todo)
        for num, person in enumerate(todo):
            progress = '┃ {:.1%} done, {} left to go ┃'.format((num + done_already) / total,
                                                             len(todo) - num)
            sep_up = '\n┏'+(len(progress)-2)*'━'+'┓\n'
            sep_down = '\n┗'+(len(progress)-2)*'━'+'┛\n'
            print(sep_up+progress+sep_down)
            print()
            if not self._grade(person, opts.disagreement is not None):
                break

    RATING_CATEGORIES = ['programming', 'open_source', 'python']

    rate_options = cmd_completer.PagedArgumentParser('rate')\
        .add_argument('-m', '--missing', action='store_true',
                      help='rate all missing fields')\
        .add_argument('what', nargs='?',
                      choices=RATING_CATEGORIES)\
        .add_argument('args', nargs='*')

    @set_completions(*RATING_CATEGORIES)
    def do_rate(self, arg):
        "Get rating for activity or set to some value"
        opts = self.rate_options.parse_args(arg.split())
        if opts.missing and opts.args:
            raise SyntaxError('cannot use -m with arguments')

        if opts.what is None:
            whats = self.RATING_CATEGORIES
        else:
            whats = [opts.what]

        for what in whats:
            if opts.what is None:
                printf('== {} ==', what)
            section = what + '_rating'
            current = self.config[section]
            if opts.args:
                how = ' '.join(opts.args[:-1])
                value = float(opts.args[-1])
                current[how] = value
                self.modified = True
            else:
                current.print_sorted()
                if opts.missing:
                    used = set(getattr(p, what).lower()
                               for p in self.applications)
                    for descr in used:
                        try:
                            get_rating(what, current, descr)
                        except MissingRating as e:
                            raw = input('{} = '.format(descr))
                            value = float(raw)
                            current[e.key] = value
                            self.modified = True

    def _get_grading(self, person, what, identity=None):
        if identity is None:
            identity = self.identity
        section = self.config[section_name(what, identity)]
        return section.get(person.fullname, None)

    def _gradings(self, person, what):
        gen = (
            self.config[section_name(what, identity)].get(person.fullname, None)
            for identity in IDENTITIES)
        return list_of_float(gen)

    def _set_grading(self, person, what, score):
        assert isinstance(score, numbers.Number), score
        section = self.config[section_name(what, self.identity)]
        section[person.fullname] = score
        printff('{} score set to {}', what, score)
        self.modified = True

    def _grade(self, person, disagreement):
        if disagreement:
            scores = self._gradings(person, 'motivation')
        else:
            scores = [self._get_grading(person, 'motivation')]
        old_score = self._get_grading(person, 'motivation')
        default = old_score if old_score is not None else ''
        self._dumpone(person, format='motivation')
        scores = ['%({})s{}%(default)s'.format('bold' if score is None else
                                               'red' if score < 0 else
                                               'green' if score > 0 else
                                               'bold', score) % COLOR
                  for score in scores]
        printff('Old score was {}', ', '.join(scores))
        while True:
            prompt = 'Your choice {}/s/d/l LABEL [{}]? '.format(SCORE_RANGE, default)
            try:
                choice = input(prompt)
            except EOFError:
                print()
                return False
            if choice == 's' or choice == '' and default == '':
                printff('person skipped')
                return True
            elif choice == 'd':
                printff('showing person on request')
                self._dumpone(person, format='long')
                continue
            elif choice.startswith('l '):
                labels = choice.split()[1:]
                printff('labelling {} as {}',
                        person.fullname, ', '.join(labels))
                self.applications.add_labels(person.fullname, labels)
                continue
            elif choice == '':
                choice = default
            if choice == '+':
                choice = SCORE_RANGE[-1]
            elif choice == '-':
                choice = SCORE_RANGE[0]
            try:
                choice = int(choice)
                if choice not in SCORE_RANGE:
                    raise ValueError('illegal value: {}'.format(choice))
            except ValueError as e:
                printff(str(e))
            else:
                break
        if choice != default:
            self._set_grading(person, 'motivation', choice)
        return True

    def _score_with_labels(self, p, use_labels=False):
        if not use_labels:
            return p.score
        labels = p.labels
        lb_val = {'VIP': 1000,
                  'CONFIRMED': 2000,
                  'INVITE': 600,
                  'INVITESL': 200,
                  'SHORTLIST': 100,
                  'DECLINED': -650,
                  'WITHDRAWN': -650,
                  'OVERQUALIFIED': -650,
                  }
        add_score = 0
        for label in lb_val:
            if label in labels:
                add_score += lb_val[label]
            elif label=='INVITESL' and any('INVITESL' in l for l in labels):
                add_score += lb_val[label]
        return p.score + add_score

    def _group_institute(self, person):
        group = self._equiv_master(person.group)
        institute = self._equiv_master(person.institute)
        return institute + ' | ' + group

    def _assign_rankings(self, use_labels=False):
        "Order applications by rank"
        if self.formula is None:
            raise ValueError('formula not set yet')

        #if self.ranking_done:
        #    return
        #else:
        #    self.ranking_done = True
        minsc, maxsc, contr = find_min_max(self.formula, self.location,
                                           self.programming_rating,
                                           self.open_source_rating,
                                           self.python_rating,
                                           self._applied_range())

        for person in self.applications:
            labels = self.applications.get_labels(person.fullname)
            person.score = rank_person(person,
                                       self.formula, self.location,
                                       self.programming_rating,
                                       self.open_source_rating,
                                       self.python_rating,
                                       self._gradings(person, 'motivation'),
                                       minsc, maxsc,
                                       labels,
                                       person.napplied)
        ordered = sorted(self.applications.to_list(), key=lambda x: \
                         self._score_with_labels(x, use_labels=use_labels),
                         reverse=True)

        rank, prevscore = 0, 10000
        highlander = True
        labs = {}
        count = 0
        # rank fairly now
        for person in ordered:
            lab = self._group_institute(person)
            person.samelab = highlander and lab in labs

            #if 'VIP' in self._labels(person.fullname):
            #    assert rank == 0, (rank, count, person.fullname, person.score)
            #    person.rank = 0
            #    person.highlander = True
            #    count += 1
            #    continue

            if person.samelab:
                finalrank = labs[lab]
            else:
                if person.score != prevscore:
                    rank += 1
                finalrank = labs[lab] = rank

            count += 1
            if highlander and person.score != prevscore and count > self.accept_count:
                highlander = False

            person.rank = finalrank
            person.highlander = highlander
            prevscore = person.score

    def _ranked(self, applicants=None, use_labels=False):
        self._assign_rankings(use_labels=use_labels)

        if applicants is None:
            applicants = self.applications.to_list()

        ranked = sorted(applicants, key=lambda p: (p.rank, self._group_institute(p)))
        return vector.vector(ranked)

    def _equiv_master(self, variant):
        "Return the key for equiv canocalization"
        for key, values in self.config['equivs'].items():
            if (variant.lower() == key.lower() or
                variant.lower() in (spelling.lower() for spelling in values)):
                return key
        return variant.strip()

    rank_options = cmd_completer.PagedArgumentParser('rank')\
        .add_argument('-s', '--short', action='store_const',
                      dest='format', const='short', default='long',
                      help='show only names and emails')\
        .add_argument('--use-labels', action='store_true',
                      help='use labels in ranking (DECLINED at the bottom, etc.)')\
        .add_argument('-l', '--label', nargs='+', default=(),
                      help='show only people with all of those labels')\
        .add_argument('--format', choices=RANK_FORMATS.keys(),
                      help='use format')\
        .add_argument('-c', '--column-width',
                      dest='width', type=int, default=20,
                      help='specify width of institute and group columns')

    def do_rank(self, args):
        "Print list of people sorted by ranking"
        opts = self.rank_options.parse_args(args.split())
        people = self.applications.filter(label=opts.label)
        ranked = self._ranked(people, use_labels=opts.use_labels)
        fullname_width = min(max(len(field) for field in ranked.fullname), opts.width)
        email_width = max(len(field) for field in ranked.email) + 2
        institute_width = min(max(len(field) for field in ranked.institute), opts.width)
        group_width = min(max(len(field) for field in ranked.group), opts.width)
        affiliation_width = min(max(len(field) for field in ranked.affiliation), COUNTRY_WIDTH)
        nationality_width = min(max(len(field) for field in ranked.nationality), COUNTRY_WIDTH)
        labels_width = max(len(str(self.applications.get_labels(field)))
                           for field in ranked.fullname) or 1

        fmt = RANK_FORMATS[opts.format]
        prev_highlander = True
        print(COLOR['grey']+'-' * 70+COLOR['default'])
        for pos, person in enumerate(ranked):
            if prev_highlander and not person.highlander:
                print(COLOR['grey']+'-' * 70+COLOR['default'])
            prev_highlander = person.highlander
            labels = person.labels
            if 'CONFIRMED' in labels:
                line_color = COLOR['bold']
            elif 'DECLINED' in labels:
                line_color = COLOR['red']
            elif 'INVITE' in labels and 'CONFIRMED' not in labels:
                line_color = COLOR['yellow']
            elif any('INVITESL' in label for label in labels) and not 'INVITE' in labels:
                line_color = COLOR['green']
            elif 'SHORTLIST' in labels and 'INVITE' not in labels:
                line_color = COLOR['cyan']
            else:
                line_color = COLOR['grey']
            printf(line_color + fmt + COLOR['default'], pos + 1, p=person,
                   email='<{}>'.format(person.email),
                   fullname_width=fullname_width, email_width=email_width,
                   institute='—' if person.samelab else
                             ellipsize(person.institute, opts.width),
                   institute_width=institute_width,
                   group=ellipsize(person.group, opts.width),
                   group_width=group_width,
                   nationality=ellipsize(person.nationality, nationality_width),
                   nationality_width=nationality_width,
                   affiliation=ellipsize(person.affiliation, affiliation_width),
                   affiliation_width=affiliation_width,
                   labels=', '.join(labels),
                   labels_width=labels_width,
                   motivation_scores=self._gradings(person, 'motivation'),
                   programming_score=\
                       get_rating('programming', self.programming_rating,
                                  person.programming, '-'),
                   open_source_score=\
                       get_rating('open_source', self.open_source_rating,
                                  person.open_source, '-'),
                   python_score=\
                       get_rating('python', self.python_rating,
                                  person.python, '-'),
                   )

    stat_options = (
        cmd_completer.PagedArgumentParser('stat')
            .add_argument('-d', '--detailed', action='store_const',
                          dest='detailed', const=True, default=False,
                          help='display detailed statistics')
            .add_argument('--use-labels', action='store_true',
                          help='use labels in ranking (DECLINED at the bottom, etc.)')
            .add_argument('-L', '--highlanders', action='store_const',
                          dest='highlanders', const=True, default=False,
                          help='display statistics only for highlanders')
            .add_argument('-l', '--label', type=str,
                          help='display statistics only for people with label')
            .add_argument('--edition', type=str, dest='edition',
                          default='current',
                          help="edition for which we want the stats, e.g. '2010-trento'. "
                               "'all' means all editions 'current' (default) means the"
                               "latest one")
    )

    def do_stat(self, args):
        "Display statistics"
        opts = self.stat_options.parse_args(args.split())
        edition = opts.edition

        if edition == 'current':
            applicants = self.applications.to_list()
        elif edition == 'all':
            applicants = self.applications.to_list()
            for school, app_old in self.applications_old.items():
                applicants = applicants + vector.vector(app_old.to_list())
        else:
            applicants = self.applications_old[edition].to_list()

        if opts.highlanders:
            ranked = self._ranked(applicants, use_labels=opts.use_labels)
            pool = [person for person in ranked if person.highlander]
        else:
            pool = applicants

        if opts.label:
            pool = [p for p in pool if opts.label in p.labels]

        self._compute_and_print_stats(pool, opts.detailed)

    def _compute_and_print_stats(self, pool, detailed):
        """ Given a pool of applicants, compute and display some statistics.
        """
        observables = ['born', 'female', 'nationality', 'affiliation',
                       'position', 'applied', 'napplied', 'open_source',
                       'programming', 'python', 'vcs']
        counter = {}
        for var in observables:
            counter[var] = collections.Counter(
                getattr(p, var, NOT_AVAILABLE_LABEL) for p in pool)
        length = {var: len(counter[var]) for var in observables}
        applicants = len(pool)
        FMT_STAT = '{:<24.24} = {:>5d}'
        FMT_STAP = FMT_STAT + ' ({:4.1f}%)'
        printf(FMT_STAT, 'Pool', applicants)
        printf(FMT_STAT, 'Nationalities', length['nationality'])
        printf(FMT_STAT, 'Countries of affiliation', length['affiliation'])
        printf(FMT_STAP, 'Females', counter['female'][True],
               counter['female'][True] / applicants * 100)
        printf(FMT_STAP, 'Males', applicants - counter['female'][True],
               100 - (counter['female'][True]/applicants*100))
        for pos in counter['position'].most_common():
            printf(FMT_STAP, pos[0], pos[1], pos[1] / applicants * 100)
        if detailed:
            for var in observables:
                print('--\n'+var.upper())
                if var in ('born', 'napplied'):
                    # years should be sorted numerically and not by popularity
                    for n in sorted(counter[var].items(),
                            key=operator.itemgetter(0)):
                        printf(FMT_STAP, str(n[0]), n[1], n[1] / applicants * 100)
                else:
                    for n in sorted(counter[var].items(),
                                    key=operator.itemgetter(1), reverse=True):
                        printf(FMT_STAP, str(n[0]), n[1], n[1] / applicants * 100)

    def _wiki_tb_head(self, items):
        strs = (str(x) for x in items)
        print('^ '+' ^ '.join(strs)+' ^')

    def _wiki_tb_row(self, items):
        strs = (str(x) for x in items)
        print('| '+' | '.join(strs)+' |')

    def _wiki_pc(self, num, tot):
        pc = ' (%.1f%%)'
        return str(num)+pc%(num/tot*100)

    def do_wiki(self, args):
        "Dump statistics of CONFIRMED people for the Wiki."
        confirmed = tuple(self.applications.filter(label=('CONFIRMED')))
        applicants = self.applications.to_list()
        print('====== Students ======')
        # we want first a list of confirmed with names/nationality/affiliations
        self._wiki_tb_head(('Firstname', 'Lastname', 'Nationality', 'Affiliation'))
        for person in sorted(confirmed, key=operator.attrgetter('name')):
            natflag = '{{:flags:%s'%FLAGS[person.nationality].lower()+'.png}}'
            affflag = '{{:flags:%s'%FLAGS[person.affiliation].lower()+'.png}}'
            self._wiki_tb_row((person.name, person.lastname,
                               natflag+' '+person.nationality,
                               affflag+' '+person.affiliation))

        print('\n\n===== Statistics =====')
        self._wiki_tb_head(('','Applicants', 'Participants'))

        # first collect statistics like we do in the do_stat method (DRY ;))))
        observables = ['born', 'female', 'nationality', 'affiliation',
                       'position', 'applied', 'napplied', 'open_source',
                       'programming', 'python', 'vcs']
        c_confirmed = {}
        c_applicants = {}
        for var in observables:
            c_confirmed[var] = collections.Counter(getattr(p, var) for p in confirmed)
            c_applicants[var] = collections.Counter(getattr(p, var) for p in applicants)

        Na = len(applicants)
        Nc = len(confirmed)


        self._wiki_tb_row(('Pool', Na, Nc))
        self._wiki_tb_row(('Nationalities',
                           len(c_applicants['nationality']),
                           len(c_confirmed['nationality'])))
        self._wiki_tb_row(('Countries of affiliation',
                           len(c_applicants['affiliation']),
                           len(c_confirmed['affiliation'])))
        self._wiki_tb_row(('Females',
                           self._wiki_pc(c_applicants['female'][True], Na),
                           self._wiki_pc(c_confirmed['female'][True], Nc)))

        self._wiki_tb_row(('Males',
                           self._wiki_pc(Na-c_applicants['female'][True], Na),
                           self._wiki_pc(Nc-c_confirmed['female'][True], Nc)))

        for pos, count in c_applicants['position'].most_common():
            self._wiki_tb_row((pos,
                               self._wiki_pc(count, Na),
                               self._wiki_pc(c_confirmed['position'].get(pos, 0), Nc)))

        print('\n\n===Details for Participants===')
        for var in observables:
            self._wiki_tb_head((var.upper(), 'Count'))
            if var in ('born', 'napplied'):
                for n in sorted(c_confirmed[var].items(),
                                key=operator.itemgetter(0)):
                    self._wiki_tb_row((n[0],
                                       self._wiki_pc(n[1], Nc)))
            else:
                for n in sorted(c_confirmed[var].items(),
                                key=operator.itemgetter(1), reverse=True):
                    self._wiki_tb_row((n[0],
                                       self._wiki_pc(n[1], Nc)))
            print()

    def do_equiv(self, args):
        "Specify institutions'/labs' names as equivalent"
        if args == '':
            for key, value in self.config['equivs'].items():
                printf('{} = {}', key, value)
            return

        variant, *equivs = [item.strip() for item in args.split('=')]
        saved = self.config['equivs'].get(variant, list_of_equivs())
        saved.extend(equivs)
        self.config['equivs'][variant] = saved
        self.modified = True
        self.ranking_done = False

    def do_label(self, args):
        """Mark persons with string labels

        label First Last = LABEL   # add label
        label First Last =         # delete labels
        label First Last           # display labels
        label                      # display all labels
        label LABEL                # display people thus labelled
        """
        applications = self.applications
        if args == '':
            for applicant in applications:
                if applicant.labels:
                    print('{} = {}'.format(applicant.fullname.lower(),
                                           applicant.labels))
            return

        if '=' in args:
            fullname, *labels = [item.strip() for item in args.split('=')
                                 if item is not '']
            if labels:
                applications.add_labels(fullname, labels)
            else:
                applications.clear_labels(fullname)
            self.modified = True
        else:
            display_by_label = any(label in set(args.split())
                                   for label in applications.get_all_labels())
            if display_by_label:
                for label in args.split():
                    count = 0
                    printf('== {} ==', label)
                    for applicant in applications:
                        if label in applicant.labels:
                            printf('{}. {}', count, applicant.fullname.lower())
                            count += 1
                    printf('== {} labelled ==', count)
            else:
                applicant = applications.find_applicant_by_fullname(args)
                labels = applicant.labels
                if labels:
                    printf('{} = {}', args, labels)
                else:
                    printf('{} has no labels', args)

    do_label.completions = _complete_name

    save_options = cmd_completer.PagedArgumentParser('save')\
        .add_argument('filename', nargs='?')

    def do_save(self, args):
        "Save the fruits of thy labour"
        opts = self.save_options.parse_args(args.split())
        self.config.save(opts.filename)
        self.modified = False

    def do_write(self, args):
        """Write lists of mailing recipients

        Labels have the following precedence:
        - DECLINE - person cancelled, let's forget about them
        - CONFIRMED - person is coming, let's forget about them for now
        - INVITE - person to invite
        - SHORTLIST - person to potentially invite
        - OVERQUALIFIED - persons that are too good to be here
        - CUSTOM-ANSWER - person is rejected but needs a custom answer
        - REJECTED - the rest
        """
        if args != '':
            raise ValueError('no args please')
        applications = self.applications

        _write_file('list_confirmed.csv',
                    applications.filter(label=('CONFIRMED', '-', 'DECLINED')))

        _write_file('list_invite.csv',
                    applications.filter(label=('INVITE', '-', 'DECLINED', 'CONFIRMED')))
        _write_file('list_invite_reminder.csv',
                    applications.filter(label=('INVITE', '-', 'DECLINED', 'CONFIRMED')))
        _write_file('list_overqualified.csv',
                    applications.filter(label=('OVERQUALIFIED', '-', 'CUSTOM-ANSWER')))
        _write_file('list_custom_answer.csv',
                    applications.filter(label=('CUSTOM-ANSWER')))
        # get all INVITESL? labels
        all_labels = self.applications.get_all_labels()
        invitesl = [label for label in all_labels
                    if label.startswith('INVITESL')]
        for i, sl_label in enumerate(invitesl):
            _write_file_samelab(
                'list_same_lab%d.csv'%(i+1),
                applications.filter(label=(sl_label,'-', 'CONFIRMED', 'DECLINED')))
        _write_file('list_shortlist.csv',
                    applications.filter(label=('SHORTLIST', '-', 'DECLINED', 'CONFIRMED', 'INVITE', *invitesl)))
        _write_file('list_rejected.csv',
                    applications.filter(
                        label=('-', 'DECLINED', 'CONFIRMED', 'INVITE', 'SHORTLIST',
                               'OVERQUALIFIED', 'CUSTOM-ANSWER', *invitesl)))
        _write_file('list_declined_invite_nextyear.csv',
                    applications.filter(label=('DECLINED')))

def _write_file(filename, persons):
    header = '$NAME$;$SURNAME$;$EMAIL$'
    if os.path.exists(filename):
        printf("'{}' already exists. We cannot overwrite it!", filename)
        return
    with open(filename, 'w') as f:
        f.write(header + '\n')
        i = -1
        for i, person in enumerate(persons):
            row = ';'.join((person.name, person.lastname, person.email))
            f.write(row + '\n')
    printf("'{}' written with header + {} rows", filename, i + 1)

def _write_file_samelab(filename, persons):
    persons = list(persons)
    if len(persons) == 0:
        printf("No matching persons for '{}'. Check labels!", filename)
    if os.path.exists(filename):
        printf("'{}' already exists. We cannot overwrite it!", filename)
        return
    header = ';'.join('$%dNAME$;$%dSURNAME$'%(d+1,d+1) for d in range(len(persons))) + ';$EMAIL$'
    with open(filename, 'w') as f:
        f.write(header + '\n')
        names = []
        emails = []
        i = -1
        for i, person in enumerate(persons):
            names.extend([person.name, person.lastname])
            emails.append(person.email)
        names = ';'.join(names)
        emails = ','.join(emails)
        f.write(names+';'+emails+'\n')
    printf("'{}' written with header + {} entries", filename, i + 1)

def eval_formula(formula, vars):
    try:
        return eval(formula, vars, {})
    except (NameError, TypeError) as e:
        vars.pop('__builtins__', None)
        msg = 'formula failed: {}\n[{}]\n[{}]'.format(e, formula,
                                                      pprint.pformat(vars))
        raise ValueError(msg)
    else:
        vars.pop('__builtins__', None)

class MissingRating(KeyError):
    def __str__(self):
        return '{} not rated for {}'.format(*self.args)
    @property
    def key(self):
        return self.args[1]

def get_rating(name, dict, key, fallback=None):
    """Retrieve rating.

    Explanation in () or after / is ignored in the key.

    Throws ValueError is rating is not present.
    """
    key = key.partition('(')[0].partition('/')[0].strip()
    try:
        return dict[key]
    except KeyError:
        if fallback is None:
            raise MissingRating(name, key)
            # raise ... from None, when implemented!
        else:
            return fallback


def rank_person(person, formula, location,
                programming_rating, open_source_rating, python_rating,
                motivation_scores, minsc, maxsc, labels,
                applied):
    "Apply formula to person and return score"
    vars = {}
    for attr, dict in zip(('programming', 'open_source', 'python'),
                          (programming_rating, open_source_rating, python_rating)):
        key = getattr(person, attr)
        value = get_rating(attr, dict, key)
        vars[attr] = value
    vars.update(born=int(person.born), # if we decide to implement ageism
                gender=person.gender, # if we decide, ...
                                      # oh we already did
                female=person.female,
                applied=applied,
                nationality=person.nationality,
                affiliation=person.affiliation,
                location=location,
                motivation=motivation_scores.mean(),
                email=person.email, # should we discriminate against gmail?
                labels=labels,
                )
    score = eval_formula(formula, vars)
    # we want to round the score, to avoid wrong rankings due to numerical
    # noise. Example: 1.26 and 1.2600000000002 are the same score.
    # Round to 5 digits. That should be above any numerical noise but still
    # below what matters for us.
    score = round(score, 5)
    assert (math.isnan(score) or minsc <= score <= maxsc or labels), \
        (minsc, score, maxsc, vars)
    # labels can cause the score to exceed normal range

    # XXX: Remove scaling until we find a better solution to compare
    #      different formulas
    # scale linearly to SCORE_RANGE/min/max
    #range = max(SCORE_RANGE) - min(SCORE_RANGE)
    #offset = min(SCORE_RANGE)
    #score = (score - minsc) / (maxsc - minsc) * range + offset
    return score

def _yield_values(var, *values):
    for value in values:
        yield var, value

def find_names(formula):
    g = tokenize.tokenize(io.BytesIO(formula.encode('utf-8')).readline)
    return set(tokval for toknum, tokval, _, _, _  in g
                      if toknum == token.NAME and not keyword.iskeyword(tokval))

def find_min_max(formula, location,
                 programming_rating, open_source_rating, python_rating,
                 applied):
    # Coordinate with rank_person!
    # Labels are excluded from this list, they add "extra" points.
    # And we would have to test all combinations of labels, which can be slow.
    choices = dict(
        born=(1900, 2012),
        gender=('M', 'F'),
        female=(0, 1),
        applied=(0, max(applied)),
        nationality=('Nicaragua', 'Československo', location),
        affiliation=('Československo', 'Nicaragua', location),
        location=(location,),
        motivation=SCORE_RANGE,
        programming=programming_rating.values(),
        open_source=open_source_rating.values(),
        python=python_rating.values(),
        labels=())
    needed = list(_yield_values(n, *choices[n]) for n in find_names(formula))
    options = tuple(itertools.product(*needed))
    values = [eval_formula(formula, dict(vars)) for vars in options]
    if not values:
        return float('nan'), float('nan'), {}

    minsc = min(values)
    maxsc = max(values)
    # scorporate in single contributions
    items = collections.OrderedDict()
    for item in formula.split('+'):
        values = [eval_formula(item, dict(vars)) for vars in options]
        max_ = max(values)
        min_ = min(values)
        items[item] = (max_-min_)/(maxsc-minsc)*100
    return minsc, maxsc, items

def wrap_paragraphs(text, prefix=''):
    prefix = '\n' + ' ' * len(prefix)
    paras = text.strip().split('\n\n')
    wrapped = (prefix.join(prefix.join(textwrap.wrap(line.strip()))
                           for line in para.split('\n'))
               for para in paras)
    return ('\n'+prefix).join(wrapped)


grader_options = cmd_completer.ModArgumentParser('grader')\
    .add_argument('-i', '--identity', type=int,
                  choices=IDENTITIES,
                  help='Index of person grading applications')\
    .add_argument('config', type=our_configfile, nargs='?',
                  default=os.path.join(os.getcwd(), 'grader.conf'))\
    .add_argument('applications', type=str, nargs='*',
                  help='''CSV files with application data.
                          The first is current, subsequent are from previous years.
                       ''')

def main():
    logging.basicConfig(level=logging.INFO)

    opts = grader_options.parse_args()
    cmd = Grader(opts.identity, opts.config, opts.applications)

    if sys.stdin.isatty():
        while True:
            try:
                cmd.cmdloop()
                break
            except KeyboardInterrupt:
                print()
            except SyntaxError as e:
                printff('bad command: {}', e)
            except ValueError as e:
                printff('bad value: {}', e)
                traceback.print_exc()
            except Exception as e:
                printff('programming error: {}', e)
                traceback.print_exc()
    else:
        input = cmd_completer.InputFile(sys.stdin)
        for line in input:
            cmd.onecmd(line)

    if cmd.modified:
        printff("It seems thy labours' fruits may be going into oblivion...")
        with Umask(0o077):
            tmpfile = tempfile.mkstemp(prefix='grader-', suffix='.conf')[1]
            printff("Saving them to {} instead", tmpfile)
            cmd.do_save(tmpfile)

if __name__ == '__main__':
    sys.exit(main())<|MERGE_RESOLUTION|>--- conflicted
+++ resolved
@@ -1,14 +1,5 @@
 #!/usr/bin/env python3
 import collections
-<<<<<<< HEAD
-=======
-import textwrap
-import pprint
-import itertools
-import functools
-import logging
-import tempfile
->>>>>>> c5b9a908
 import contextlib
 import io
 import itertools
@@ -28,16 +19,16 @@
 import tokenize
 import traceback
 
-<<<<<<< HEAD
-import cmd_completer
-import vector
-from applications import (
+from . import cmd_completer
+from .flags import flags as FLAGS
+from . import vector
+
+from .applications import (
     fill_fields_to_col_name_section,
     parse_applications_csv_file,
     Applications,
 )
-from flags import flags as FLAGS
-from util import (
+from .util import (
     list_of_equivs,
     list_of_float,
     open_no_newlines,
@@ -47,12 +38,6 @@
     section_name,
     IDENTITIES,
 )
-=======
-from . import cmd_completer
-from .flags import flags as FLAGS
-from . import vector
-from . import configfile
->>>>>>> c5b9a908
 
 
 @contextlib.contextmanager
